--- conflicted
+++ resolved
@@ -1,11 +1,7 @@
 require 'spec_helper'
 require 'celluloid'
 require 'sidekiq/worker'
-<<<<<<< HEAD
-require 'sidekiq-unique-jobs'
-=======
 require 'sidekiq_unique_jobs'
->>>>>>> 3fd76236
 require 'sidekiq/scheduled'
 require 'sidekiq_unique_jobs/middleware/server/unique_jobs'
 
@@ -78,11 +74,7 @@
       payload_hash = SidekiqUniqueJobs::PayloadHelper.get_payload('QueueWorker', 'customqueue', [1, 2])
       actual_expires_at = Sidekiq.redis { |c| c.ttl(payload_hash) }
 
-<<<<<<< HEAD
-      result = Sidekiq.redis { |c| c.llen('queue:customqueue') }
-=======
       Sidekiq.redis { |c| c.llen('queue:customqueue') }
->>>>>>> 3fd76236
       expect(actual_expires_at).to be_within(2).of(one_hour_expiration)
     end
 
@@ -108,10 +100,6 @@
       end
 
       class QueueWorkerWithFilterProc < QueueWorker
-<<<<<<< HEAD
-        # slightly contrived example of munging args to the worker and removing a random bit.
-        sidekiq_options unique: true, unique_args: lambda { |args| a = args.last.dup; a.delete(:random); [args.first, a] }
-=======
         # slightly contrived example of munging args to the
         # worker and removing a random bit.
         sidekiq_options unique: true, unique_args: (lambda do |args|
@@ -119,24 +107,18 @@
           a.delete(:random)
           [args.first, a]
         end)
->>>>>>> 3fd76236
       end
 
       it 'does not push duplicate messages based on args filter method' do
         expect(QueueWorkerWithFilterMethod).to respond_to(:args_filter)
         expect(QueueWorkerWithFilterMethod.get_sidekiq_options['unique_args']).to eq :args_filter
 
-<<<<<<< HEAD
-        for i in (0..10).to_a
-          Sidekiq::Client.push('class' => QueueWorkerWithFilterMethod, 'queue' => 'customqueue', 'args' => [1, i])
-=======
         (0..10).each do |i|
           Sidekiq::Client.push(
             'class' => QueueWorkerWithFilterMethod,
             'queue' => 'customqueue',
             'args' => [1, i]
           )
->>>>>>> 3fd76236
         end
         result = Sidekiq.redis { |c| c.llen('queue:customqueue') }
         expect(result).to eq 1
@@ -146,15 +128,11 @@
         expect(QueueWorkerWithFilterProc.get_sidekiq_options['unique_args']).to be_a(Proc)
 
         10.times do
-<<<<<<< HEAD
-          Sidekiq::Client.push('class' => QueueWorkerWithFilterProc, 'queue' => 'customqueue', 'args' => [1, { random: rand, name: 'foobar' }])
-=======
           Sidekiq::Client.push(
             'class' => QueueWorkerWithFilterProc,
             'queue' => 'customqueue',
             'args' => [1, { random: rand, name: 'foobar' }]
           )
->>>>>>> 3fd76236
         end
         result = Sidekiq.redis { |c| c.llen('queue:customqueue') }
         expect(result).to eq 1
