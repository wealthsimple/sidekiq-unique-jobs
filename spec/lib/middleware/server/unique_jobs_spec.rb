--- conflicted
+++ resolved
@@ -26,11 +26,7 @@
           end
         end
 
-<<<<<<< HEAD
-        describe '#set_unlock_order' do
-=======
         describe '#decide_unlock_order' do
->>>>>>> 3fd76236
           context 'when worker has specified unique_unlock_order' do
             it 'changes unlock_order to the configured value' do
               UniqueWorker.sidekiq_options unique_unlock_order: :before_yield
@@ -42,11 +38,7 @@
 
           context "when worker hasn't specified unique_unlock_order" do
             it 'falls back to configured default_unlock_order' do
-<<<<<<< HEAD
-              SidekiqUniqueJobs::Config.default_unlock_order = :before_yield
-=======
               SidekiqUniqueJobs.config.default_unlock_order = :before_yield
->>>>>>> 3fd76236
               expect do
                 subject.decide_unlock_order(UniqueWorker)
               end.to change { subject.unlock_order }.to :before_yield
