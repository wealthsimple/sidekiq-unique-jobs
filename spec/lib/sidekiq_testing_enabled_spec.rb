--- conflicted
+++ resolved
@@ -9,10 +9,6 @@
 
 describe 'When Sidekiq::Testing is enabled' do
   describe 'when set to :fake!', sidekiq: :fake do
-<<<<<<< HEAD
-=======
-
->>>>>>> ee6a9573
     before do
       Sidekiq.redis = REDIS
       Sidekiq.redis(&:flushdb)
@@ -27,90 +23,6 @@
         expect(UniqueWorker).to have_enqueued_job(param)
         expect(UniqueWorker.perform_async(param)).to be_nil
         expect(UniqueWorker.jobs.size).to eq(1)
-      end
-
-      it 'unlocks jobs after draining a worker' do
-        param = 'work'
-        param2 = 'more work'
-        expect(UniqueWorker.jobs.size).to eq(0)
-        UniqueWorker.perform_async(param)
-        UniqueWorker.perform_async(param2)
-        expect(UniqueWorker.jobs.size).to eq(2)
-        UniqueWorker.drain
-        expect(UniqueWorker.jobs.size).to eq(0)
-        UniqueWorker.perform_async(param)
-        UniqueWorker.perform_async(param2)
-        expect(UniqueWorker.jobs.size).to eq(2)
-      end
-
-      it 'unlocks a single job when calling perform_one' do
-        param = 'work'
-        param2 = 'more work'
-        expect(UniqueWorker.jobs.size).to eq(0)
-        UniqueWorker.perform_async(param)
-        UniqueWorker.perform_async(param2)
-        expect(UniqueWorker.jobs.size).to eq(2)
-        UniqueWorker.perform_one
-        expect(UniqueWorker.jobs.size).to eq(1)
-        UniqueWorker.perform_async(param2)
-        expect(UniqueWorker.jobs.size).to eq(1)
-        UniqueWorker.perform_async(param)
-        expect(UniqueWorker.jobs.size).to eq(2)
-      end
-
-      it 'unlocks jobs cleared from a single worker' do
-        param = 'work'
-        param2 = 'more work'
-        expect(UniqueWorker.jobs.size).to eq(0)
-        expect(AnotherUniqueWorker.jobs.size).to eq(0)
-        UniqueWorker.perform_async(param)
-        UniqueWorker.perform_async(param2)
-        AnotherUniqueWorker.perform_async(param)
-        expect(UniqueWorker.jobs.size).to eq(2)
-        expect(AnotherUniqueWorker.jobs.size).to eq(1)
-        UniqueWorker.clear
-        expect(UniqueWorker.jobs.size).to eq(0)
-        expect(AnotherUniqueWorker.jobs.size).to eq(1)
-        UniqueWorker.perform_async(param)
-        UniqueWorker.perform_async(param2)
-        AnotherUniqueWorker.perform_async(param)
-        expect(UniqueWorker.jobs.size).to eq(2)
-        expect(AnotherUniqueWorker.jobs.size).to eq(1)
-      end
-
-      it 'handles clearing an empty worker queue' do
-        param = 'work'
-        UniqueWorker.perform_async(param)
-        UniqueWorker.clear
-        expect(UniqueWorker.jobs.size).to eq(0)
-        expect { UniqueWorker.clear }.not_to raise_error
-      end
-
-      it 'unlocks jobs when all workers are cleared' do
-        param = 'work'
-        expect(UniqueWorker.jobs.size).to eq(0)
-        expect(AnotherUniqueWorker.jobs.size).to eq(0)
-        UniqueWorker.perform_async(param)
-        AnotherUniqueWorker.perform_async(param)
-        expect(UniqueWorker.jobs.size).to eq(1)
-        expect(AnotherUniqueWorker.jobs.size).to eq(1)
-        Sidekiq::Worker.clear_all
-        expect(UniqueWorker.jobs.size).to eq(0)
-        expect(AnotherUniqueWorker.jobs.size).to eq(0)
-        UniqueWorker.perform_async(param)
-        AnotherUniqueWorker.perform_async(param)
-        expect(UniqueWorker.jobs.size).to eq(1)
-        expect(AnotherUniqueWorker.jobs.size).to eq(1)
-      end
-
-      it 'handles clearing all workers when there are no jobs' do
-        param = 'work'
-        UniqueWorker.perform_async(param)
-        AnotherUniqueWorker.perform_async(param)
-        Sidekiq::Worker.clear_all
-        expect(UniqueWorker.jobs.size).to eq(0)
-        expect(AnotherUniqueWorker.jobs.size).to eq(0)
-        expect { Sidekiq::Worker.jobs.size }.not_to raise_error
       end
 
       it 'unlocks jobs after draining a worker' do
